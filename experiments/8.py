"""
Proportion of exactly kept paths.
"""

import json
from collections import defaultdict
from itertools import permutations

import click
import matplotlib.pyplot as plt
import matplotlib.ticker as mtick
import numpy as np
import rich
from joblib import Parallel, delayed
from rich.progress import Progress, TaskProgressColumn, TextColumn, TimeElapsedColumn
from pybatfish.client.session import Session
from pybatfish.datamodel.flow import HeaderConstraints

from config import (
    NETWORKS_DIR,
    CONFMASK_NAME,
    RESULTS_DIR,
    ORIGIN_NAME,
    NETHIDE_NAME,
    STATS_FILE,
    NETHIDE_FORWARDING_FILE,
    BF_HOST,
)

SUPPORTED_NETWORKS = "ADG"
bf = Session(host=BF_HOST)


def run_network(name, target, progress, task):
    """Execute the experiment for a single network."""
    progress.start_task(task)

    def _phase(description):
        progress.update(task, description=f"[{name}] {description}")

    def _load_fd_tree(ver, prefix):
        """Obtain the forwarding behavior of a network."""
        _phase(f"[{prefix}] Uploading configurations...")
        bf.set_network(name)
        bf.init_snapshot(str(NETWORKS_DIR / name / ver), name=ver, overwrite=True)
        _phase(f"[{prefix}] Quering topology...")
        topology = bf.q.layer3Edges().answer().frame()
        _phase(f"[{prefix}] Processing...")

        # Extract information from the network topology
        gws = {}  # Source host -> destination gateway
        gw_nodes = defaultdict(list)  # Destination gateway -> source hosts
        gw_interfaces = {}  # Source host -> destination gateway interface
        host_ips = {}  # Host -> IP
        routers = set()  # Set of routers
        router_ips = defaultdict(set)  # Router -> set of IPs
        router_ip2inf = {}  # Router IP -> interface
        for row in topology.itertuples(index=False):
            src_node, dst_node = (
                row.Interface.hostname,
                row.Remote_Interface.hostname,
            )
            if "host" not in src_node and "host" not in dst_node:
                routers.add(src_node)
                routers.add(dst_node)
                router_ips[src_node].add(row.IPs[0])
                router_ips[dst_node].add(row.Remote_IPs[0])
                router_ip2inf[row.IPs[0]] = row.Interface.interface
                router_ip2inf[row.Remote_IPs[0]] = row.Remote_Interface.interface
            elif "host" in src_node:
                gws[src_node] = dst_node
                gw_nodes[dst_node].append(src_node)
                gw_interfaces[src_node] = row.Remote_Interface.interface
                host_ips[src_node] = row.IPs[0]
            elif "host" in dst_node:
                host_ips[dst_node] = row.Remote_IPs[0]

        def _trace(src_gw, dst_gw):
            """Trace routes between two gateways."""
            paths_mem = set()

            # For all possible IPs attached to the source gateway, run traceroute to
            # all possible IPs attached to the destination gateway
            for src_host in gw_nodes[src_gw]:
                for dst_host in gw_nodes[dst_gw]:
                    if src_host == dst_host:
                        continue

                    start_location = f"@enter({src_gw}[{gw_interfaces[src_host]}])"
                    trace_route = (
                        bf.q.traceroute(
                            startLocation=start_location,
                            headers=HeaderConstraints(
                                srcIps=host_ips[src_host],
                                dstIps=host_ips[dst_host],
                            ),
                        )
                        .answer()
                        .frame()
                    )
                    _phase(f"[{prefix}] {host_ips[src_host]} -> {host_ips[dst_host]}")
                    path = trace_route.Traces[0][0]
                    paths_mem.add("->".join(hop.node for hop in path.hops[:-1]))

            for src_ip in router_ips[src_gw]:
                for dst_ip in router_ips[dst_gw]:
                    start_location = f"@enter({src_gw}[{router_ip2inf[src_ip]}])"
                    trace_route = (
                        bf.q.traceroute(
                            startLocation=start_location,
                            headers=HeaderConstraints(srcIps=src_ip, dstIps=dst_ip),
                        )
                        .answer()
                        .frame()
                    )
                    _phase(f"[{prefix}] {src_ip} -> {dst_ip}")
                    path = trace_route.Traces[0][0]
                    paths_mem.add("->".join(hop.node for hop in path.hops))

            return src_gw, dst_gw, paths_mem

        gw_pairs, fd_tree = list(permutations(gw_nodes, 2)), defaultdict(dict)
        progress.update(task, total=len(gw_pairs), completed=0)
        progress._tasks[task].finished_time = None  # Hack to continue elapsed time
        for src_gw, dst_gw, paths_mem in Parallel(
            n_jobs=-1, prefer="threads", return_as="generator_unordered"
        )(delayed(_trace)(src_gw, dst_gw) for src_gw, dst_gw in gw_pairs):
            fd_tree[src_gw][dst_gw] = paths_mem
            progress.update(task, advance=1)

        return fd_tree

    origin_fd_tree = _load_fd_tree(ORIGIN_NAME, "Original")

    def _compare_with_origin(fd_tree):
        """Get the proportion of exactly kept paths compared with original network."""
        n_same, n_total = 0, 0
        for src_gw, all_origin_paths in origin_fd_tree.items():
            for dst_gw, origin_paths in all_origin_paths.items():
                if len(origin_paths & fd_tree[src_gw][dst_gw]) > 0:
                    n_same += 1
                else:
                    rich.get_console().rule()
                    rich.print(f"{src_gw} -> {dst_gw}")
                    rich.print(origin_paths)
                    rich.print(fd_tree[src_gw][dst_gw])
                n_total += 1
        return n_same / n_total

    # Compare ConfMask with the original network
    confmask_fd_tree = _load_fd_tree(target, "ConfMask")
    _phase("[Confmask] Comparing with original network...")
<<<<<<< HEAD
    confmask_prop = _compare_with_origin(confmask_fd_tree)

    # XXX: Compare NetHide with the original network
    # _phase("[NetHide] Loading data...")
    # with (NETWORKS_DIR / name / NETHIDE_NAME / NETHIDE_FORWARDING_FILE).open(
    #     "r", encoding="utf-8"
    # ) as f:
    #     nethide_fd_tree = json.load(f)
    # nethide_traces = defaultdict(dict)
    # for src_host, dst_host in permutations(gws, 2):
    #     src_gw, dst_gw = gws[src_host], gws[dst_host]
    #     if src_gw != dst_gw:
    #         nethide_traces[src_host][dst_host] = nethide_fd_tree[src_gw][dst_gw]
    # _phase("[NetHide] Comparing with original network...")
    # nethide_prop = _compare_with_origin(nethide_traces)

    # _phase(
    #     f"[green]Done[/green] | Confmask: {confmask_prop:.2%} | NetHide: {nethide_prop:.2%}"
    # )
    _phase(f"[green]Done[/green] | Confmask: {confmask_prop:.2%}")
=======
    confmask_prop = _compare_with_origin(confmask_traces)

    # Compare NetHide with the original network
    _phase("[NetHide] Loading data...")
    with (NETWORKS_DIR / name / NETHIDE_NAME / NETHIDE_FORWARDING_FILE).open(
        "r", encoding="utf-8"
    ) as f:
        nethide_fd_tree = json.load(f)
    nethide_traces = defaultdict(dict)
    for src_host, dst_host in permutations(gws, 2):
        src_gw, dst_gw = gws[src_host], gws[dst_host]
        if src_gw != dst_gw:
            nethide_traces[src_host][dst_host] = nethide_fd_tree[src_gw][dst_gw]
    _phase("[NetHide] Comparing with original network...")
    nethide_prop = _compare_with_origin(nethide_traces)

    _phase(
        "[bold green]Done[/bold green]"
        f" | ConfMask: {confmask_prop:.2%}"
        f" | NetHide: {nethide_prop:.2%}"
    )
>>>>>>> 80bec3a5
    progress.stop_task(task)
    return confmask_prop, 0  # XXX: nethide_prop


@click.command()
@click.option(
    "-n",
    "--networks",
    type=str,
    default=SUPPORTED_NETWORKS,
    show_default=True,
    help="Networks to evaluate.",
)
@click.option("--kr", required=True, type=int, help="Router anonymization degree.")
@click.option("--kh", required=True, type=int, help="Host anonymization degree.")
@click.option("--seed", required=True, type=int, help="Random seed.")
@click.option(
    "--plot-only",
    is_flag=True,
    help="Plot based on stored results without running any evaluation. Ignores -n/--networks.",
)
def main(networks, kr, kh, seed, plot_only):
    rich.get_console().rule(f"Figure 8 | {kr=}, {kh=}, {seed=}")
    results = {}
    target = CONFMASK_NAME.format(kr=kr, kh=kh, seed=seed)
    names = sorted(set(SUPPORTED_NETWORKS) & set(networks)) if not plot_only else []

    if len(names) > 0:
        with Progress(
            TimeElapsedColumn(),
            TaskProgressColumn(),
            TextColumn("{task.description}"),
        ) as progress:
            tasks = {
                name: progress.add_task(f"[{name}] (queued)", start=False, total=None)
                for name in names
            }
            for name in names:
                result = run_network(name, target, progress, tasks[name])
                results[name] = result

    # Merge results with existing (if any)
    RESULTS_DIR.mkdir(parents=True, exist_ok=True)
    results_file = RESULTS_DIR / f"8-{target}.json"
    all_results = {}
    if results_file.exists():
        with results_file.open("r", encoding="utf-8") as f:
            all_results = json.load(f)
    all_results.update(results)
    if not plot_only:
        with results_file.open("w", encoding="utf-8") as f:
            json.dump(all_results, f, indent=2)

    # Plot the graph
    if len(all_results) > 0:
        all_results = sorted(all_results.items())
        x, width = np.arange(len(all_results)), 0.4
        plt.figure()
        plt.bar(x, [v for _, (_, v) in all_results], width, label="NetHide")
        plt.bar(x + width, [v for _, (v, _) in all_results], width, label="ConfMask")
        plt.ylabel("% Exactly kept paths")
        plt.ylim(0, 1)
        plt.xticks(x + width / 2, [f"Net{k}" for k, _ in all_results])
        plt.gca().yaxis.set_major_formatter(mtick.PercentFormatter(xmax=1.0))
        plt.legend()
        plt.tight_layout()
        plt.savefig(RESULTS_DIR / f"8-{target}.png")


if __name__ == "__main__":
    main()<|MERGE_RESOLUTION|>--- conflicted
+++ resolved
@@ -150,7 +150,6 @@
     # Compare ConfMask with the original network
     confmask_fd_tree = _load_fd_tree(target, "ConfMask")
     _phase("[Confmask] Comparing with original network...")
-<<<<<<< HEAD
     confmask_prop = _compare_with_origin(confmask_fd_tree)
 
     # XXX: Compare NetHide with the original network
@@ -166,36 +165,15 @@
     #         nethide_traces[src_host][dst_host] = nethide_fd_tree[src_gw][dst_gw]
     # _phase("[NetHide] Comparing with original network...")
     # nethide_prop = _compare_with_origin(nethide_traces)
-
-    # _phase(
-    #     f"[green]Done[/green] | Confmask: {confmask_prop:.2%} | NetHide: {nethide_prop:.2%}"
-    # )
-    _phase(f"[green]Done[/green] | Confmask: {confmask_prop:.2%}")
-=======
-    confmask_prop = _compare_with_origin(confmask_traces)
-
-    # Compare NetHide with the original network
-    _phase("[NetHide] Loading data...")
-    with (NETWORKS_DIR / name / NETHIDE_NAME / NETHIDE_FORWARDING_FILE).open(
-        "r", encoding="utf-8"
-    ) as f:
-        nethide_fd_tree = json.load(f)
-    nethide_traces = defaultdict(dict)
-    for src_host, dst_host in permutations(gws, 2):
-        src_gw, dst_gw = gws[src_host], gws[dst_host]
-        if src_gw != dst_gw:
-            nethide_traces[src_host][dst_host] = nethide_fd_tree[src_gw][dst_gw]
-    _phase("[NetHide] Comparing with original network...")
-    nethide_prop = _compare_with_origin(nethide_traces)
+    nethide_prop = 0
 
     _phase(
         "[bold green]Done[/bold green]"
         f" | ConfMask: {confmask_prop:.2%}"
         f" | NetHide: {nethide_prop:.2%}"
     )
->>>>>>> 80bec3a5
     progress.stop_task(task)
-    return confmask_prop, 0  # XXX: nethide_prop
+    return confmask_prop, nethide_prop
 
 
 @click.command()
